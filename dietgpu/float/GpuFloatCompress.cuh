--- conflicted
+++ resolved
@@ -22,26 +22,13 @@
 #include <memory>
 #include <vector>
 
-<<<<<<< HEAD
-=======
 // Each float will have at most two bytes to be compressed
 // (and this is only the case for Float64; the rest only have one byte to be
 // compressed).
->>>>>>> e3f46a7c
 #define MAX_NUM_COMP_OUTS 2
 
 namespace dietgpu {
 
-<<<<<<< HEAD
-template <FloatType FT>
-struct UpdateCompAndHist {
-  static __device__ void update(
-      const typename FloatTypeInfo<FT>::WordT inWord,
-      typename FloatTypeInfo<FT>::CompT* compOuts,
-      typename FloatTypeInfo<FT>::NonCompSplit1T& nonComp1Out,
-      typename FloatTypeInfo<FT>::NonCompSplit2T& nonComp2Out, // Only used for F32 and F64
-      uint32_t** warpHistograms) {
-=======
 /* Each type of floating point number has qualitatively different float
  * splitting: float 16 has one byte of compressed output and one byte of
  * non-compressed output, float32 has one byte of compressed output and
@@ -79,7 +66,6 @@
       // one "row."
       uint32_t** warpHistograms) {
 
->>>>>>> e3f46a7c
     using FTI = FloatTypeInfo<FT>;
     using CompT = typename FTI::CompT;
     using NonCompT = typename FTI::NonCompT;
@@ -90,24 +76,11 @@
 
     nonComp1Out = nonComp;
 
-<<<<<<< HEAD
-=======
     // Add to the ANS histogram
->>>>>>> e3f46a7c
     atomicAdd(&warpHistograms[0][compOuts[0]], 1);
   }
 };
 
-<<<<<<< HEAD
-template<>
-struct UpdateCompAndHist<FloatType::kFloat32> {
-  static __device__ void update(
-      const typename FloatTypeInfo<FloatType::kFloat32>::WordT inWord,
-      typename FloatTypeInfo<FloatType::kFloat32>::CompT* compOuts,
-      typename FloatTypeInfo<FloatType::kFloat32>::NonCompSplit1T& nonComp1Out,
-      typename FloatTypeInfo<FloatType::kFloat32>::NonCompSplit2T& nonComp2Out, // Only used for F32 and F64
-      uint32_t** warpHistograms) {
-=======
 /* Float32 specialization for a single float-splitting step. See the first
  * first definition of struct UpdateCompAndHist for full details.
  *
@@ -133,7 +106,6 @@
       // different ANS histograms, but, for Float32, it only has one row
       uint32_t** warpHistograms) {
 
->>>>>>> e3f46a7c
     using FTI = FloatTypeInfo<FloatType::kFloat32>;
     using CompT = typename FTI::CompT;
     using NonCompT = typename FTI::NonCompT;
@@ -141,104 +113,6 @@
 
     NonCompT nonComp;
     FTI::split(inWord, compOuts, nonComp);
-<<<<<<< HEAD
-
-    nonComp1Out = nonComp & 0xffffU;
-    nonComp2Out = nonComp >> 16;
-
-    atomicAdd(&warpHistograms[0][compOuts[0]], 1);
-  }
-};
-
-template<>
-struct UpdateCompAndHist<FloatType::kFloat64> {
-  static __device__ void update(
-      const typename FloatTypeInfo<FloatType::kFloat64>::WordT inWord,
-      typename FloatTypeInfo<FloatType::kFloat64>::CompT* compOuts,
-      typename FloatTypeInfo<FloatType::kFloat64>::NonCompSplit1T& nonComp1Out,
-      typename FloatTypeInfo<FloatType::kFloat64>::NonCompSplit2T& nonComp2Out, // Only used for F32 and F64
-      uint32_t** warpHistograms) {
-    using FTI = FloatTypeInfo<FloatType::kFloat64>;
-    using CompT = typename FTI::CompT;
-    using NonCompT = typename FTI::NonCompT;
-    using WordT = typename FTI::WordT;
-
-    NonCompT nonComp;
-    FTI::split(inWord, compOuts, nonComp);
-
-    nonComp1Out = nonComp & 0xffffffffU;
-    nonComp2Out = nonComp >> 32;
-
-    atomicAdd(&warpHistograms[0][compOuts[0]], 1);
-    atomicAdd(&warpHistograms[1][compOuts[1]], 1);
-  }
-};
-
-  template <FloatType FT, int Threads>
-  struct SplitFloatNonAligned {
-    static __device__ void split(
-        const typename FloatTypeInfo<FT>::WordT* in,
-        uint32_t size,
-        typename FloatTypeInfo<FT>::CompT* compOuts,
-        typename FloatTypeInfo<FT>::NonCompT* nonCompOut,
-        uint32_t* warpHistograms,
-        uint32_t compDatasetStride,
-        uint32_t histDatasetStride) {
-      using FTI = FloatTypeInfo<FT>;
-      using CompT = typename FTI::CompT;
-      using NonCompT = typename FTI::NonCompT;
-      using NonCompSplit1T = typename FTI::NonCompSplit1T;
-      using NonCompSplit2T = typename FTI::NonCompSplit2T;
-
-      uint32_t* warpHistogram2DArr[MAX_NUM_COMP_OUTS] = {warpHistograms, warpHistograms + histDatasetStride};
-
-      NonCompSplit1T* nonCompOut1 = (NonCompSplit1T*) nonCompOut;
-      NonCompSplit2T* nonCompOut2 = (NonCompSplit2T*) nonCompOut;
-      if (FTI::getIfNonCompSplit())
-        nonCompOut2 = (NonCompSplit2T*) (nonCompOut1 + roundUp(size, 16 / sizeof(NonCompSplit1T)));
-
-      for (uint32_t i = blockIdx.x * blockDim.x + threadIdx.x; i < size;
-          i += gridDim.x * blockDim.x) {
-        CompT comps[MAX_NUM_COMP_OUTS];
-        NonCompSplit1T nonComp1;
-        NonCompSplit2T nonComp2;
-
-        UpdateCompAndHist<FT>::update(in[i], comps, nonComp1, nonComp2, warpHistogram2DArr);
-        nonCompOut1[i] = nonComp1;
-        if (FTI::getIfNonCompSplit())
-          nonCompOut2[i] = nonComp2;
-        
-        for (int k = 0; k < FTI::getNumCompSegments(); k++) {
-          compOuts[i + k*compDatasetStride] = comps[k];
-        }
-      }
-    }
-  };
-
-template <FloatType FT, int Threads>
-struct SplitFloatAligned16 {
-  static __device__ void split(
-      const typename FloatTypeInfo<FT>::WordT* __restrict__ in,
-      uint32_t size,
-      typename FloatTypeInfo<FT>::CompT* __restrict__ compOuts,
-      typename FloatTypeInfo<FT>::NonCompT* __restrict__ nonCompOut,
-      uint32_t* warpHistograms,
-      uint32_t compDatasetStride,
-      uint32_t histDatasetStride) {
-    using FTI = FloatTypeInfo<FT>;
-
-    using WordT = typename FTI::WordT;
-    using CompT = typename FTI::CompT;
-    using NonCompT = typename FTI::NonCompT;
-    using NonCompSplit1T = typename FTI::NonCompSplit1T;
-    using NonCompSplit2T = typename FTI::NonCompSplit2T;
-
-    using VecT = typename FTI::VecT;
-    using CompVecT = typename FTI::CompVecT;
-    using NonCompVecT = typename FTI::NonCompVecT;
-    using NonCompVecSplit1T = typename FTI::NonCompVecSplit1T;
-    using NonCompVecSplit2T = typename FTI::NonCompVecSplit2T;
-=======
 
     nonComp1Out = nonComp & 0xffffU;
     nonComp2Out = nonComp >> 16;
@@ -263,28 +137,10 @@
 
       // Two-element array for the two bytes that are going to be compressed
       typename FloatTypeInfo<FloatType::kFloat64>::CompT* compOuts,
->>>>>>> e3f46a7c
 
       // The lower 32 bits of the non-compressed output
       typename FloatTypeInfo<FloatType::kFloat64>::NonCompSplit1T& nonComp1Out,
 
-<<<<<<< HEAD
-    int numCompSegments = FTI::getNumCompSegments();
-
-    uint32_t *warpHistogram2DArr[MAX_NUM_COMP_OUTS] = {warpHistograms, warpHistograms+histDatasetStride};
-
-    NonCompSplit1T* nonCompOut1 = (NonCompSplit1T*)nonCompOut;
-    NonCompSplit2T* nonCompOut2 = (NonCompSplit2T*)nonCompOut;
-    if (FTI::getIfNonCompSplit()) {
-      nonCompOut2 = (NonCompSplit2T*) (nonCompOut1 + roundUp(size, 16 / sizeof(NonCompSplit1T)));
-    }
-
-    const VecT* inV = (const VecT*)in;
-    CompVecT* compOutsV = (CompVecT*)compOuts;
-    NonCompVecSplit1T* nonCompOutV1 = (NonCompVecSplit1T*)nonCompOut1;
-    NonCompVecSplit2T* nonCompOutV2 = (NonCompVecSplit2T*)nonCompOut2;
-
-=======
       // The upper 16 bits of the non-compressed output
       typename FloatTypeInfo<FloatType::kFloat64>::NonCompSplit2T& nonComp2Out,
 
@@ -474,7 +330,6 @@
     // For Float64 compression, the second (vectorized) ANS dataset will be
     // compDatasetStride elements after the beginning of compOutsV. For other
     //  float types, this is irrelevant
->>>>>>> e3f46a7c
     uint32_t compDatasetStrideVec = compDatasetStride / kInnerUnroll;
 
     // Each block handles Threads * kOuterUnroll * kInnerUnroll inputs/outputs
@@ -515,20 +370,14 @@
           NonCompSplit1T nonComp1;
           NonCompSplit2T nonComp2;
 
-<<<<<<< HEAD
-=======
           // Specialized float-splitting step for the given datatype
->>>>>>> e3f46a7c
           UpdateCompAndHist<FT>::update(v[i].x[j], comps, nonComp1, nonComp2, warpHistogram2DArr);
           nonCompV1[i].x[j] = nonComp1;
           if (FTI::getIfNonCompSplit())
             nonCompV2[i].x[j] = nonComp2;
 
-<<<<<<< HEAD
-=======
           // Except for Float64, this only loops once. For Float64, this loops
           // twice.
->>>>>>> e3f46a7c
           for (int k = 0; k < numCompSegments; ++k) {
             compV[k*roundUp(kOuterUnroll, 16 / sizeof(CompVecT)) + i].x[j] = comps[k];
           }
@@ -583,13 +432,6 @@
     // Whether to use a checksum for verification
     bool useChecksum,
     const uint32_t* __restrict__ checksum,
-<<<<<<< HEAD
-    void* __restrict__ compOuts,
-    uint32_t compOutStride,
-    uint32_t compDatasetStride, // for F64: where the second dataset to ANS compress starts
-    uint32_t histDatasetStride,
-    NonCompProvider nonCompProvider,
-=======
 
     // Output array of all data that will be ANS compressed (aka, the
     // exponents).
@@ -613,7 +455,6 @@
     NonCompProvider nonCompProvider,
 
     // Histogram(s) for ANS compression.
->>>>>>> e3f46a7c
     uint32_t* __restrict__ histogramsOut) {
   using FTI = FloatTypeInfo<FT>;
   using WordT = typename FloatTypeInfo<FT>::WordT;
@@ -628,17 +469,6 @@
   int warpId = threadIdx.x / kWarpSize;
 
   uint32_t* curHistsOut = histogramsOut + batch * kNumSymbols;
-<<<<<<< HEAD
-
-  checksum += batch;
-
-  // +1 in order to force very common symbols that could overlap into different
-  // banks between different warps
-  __shared__ uint32_t histogram[kWarps][MAX_NUM_COMP_OUTS * roundUp(kNumSymbols + 1, 4)];
-#pragma unroll
-  for (int i = 0; i < kWarps; ++i) {
-    for (int k = 0; k < numHists; k++) {
-=======
 
   checksum += batch;
 
@@ -656,17 +486,13 @@
   for (int i = 0; i < kWarps; ++i) {
     // Set all histogram bins to zero
     for (int k = 0; k < numHists; k++) { // For Float64, also set the second histogram
->>>>>>> e3f46a7c
         histogram[i][threadIdx.x + k*roundUp(kNumSymbols + 1, 4)] = 0;
     }
   }
 
   __syncthreads();
 
-<<<<<<< HEAD
-=======
   // Histogram for this particular warp
->>>>>>> e3f46a7c
   uint32_t* warpHistograms = histogram[warpId];
 
   // Inputs and outputs for the current batch
@@ -738,13 +564,6 @@
   }
 }
 
-<<<<<<< HEAD
-__global__ void
-incOutputSizes2(uint32_t* outSize, uint32_t* increments, uint32_t numInBatch) {
-  uint32_t batch = blockIdx.x * blockDim.x + threadIdx.x;
-  if (batch < numInBatch) {
-    outSize[batch] += increments[batch];
-=======
 // For Float64 compression, there are two different ANS compression stages.
 // After the second stage, outSize needs to be updated with the size of
 // the second ANS-compressed output.
@@ -753,7 +572,6 @@
   uint32_t batch = blockIdx.x * blockDim.x + threadIdx.x;
   if (batch < numInBatch) {
     outSize[batch] += secondANSOutSize[batch];
->>>>>>> e3f46a7c
   }
 }
 
@@ -796,13 +614,10 @@
   __host__ FloatANSOutProvider(
       OutProvider& outProvider,
       SizeProvider& sizeProvider,
-<<<<<<< HEAD
-=======
 
       // This will be an array of all zeros, except for the second round of
       // ANS in Float64 compression, where it will be the number of bytes in
       // the first ANS-compressed segment.
->>>>>>> e3f46a7c
       uint32_t* offsets)
       : outProvider_(outProvider), sizeProvider_(sizeProvider), offsets_(offsets) {
       }
@@ -834,13 +649,10 @@
   uint32_t* offsets_;
 };
 
-<<<<<<< HEAD
-=======
 // For Float64 Compression, update the second float header and the ansOutOffset
 // array to both include the size of the first ANS-compressed output. The header
 // will be used in decompression, and ansOutOffset provides the "offset" input to
 // FloatANSOutProvider.
->>>>>>> e3f46a7c
 template <typename InProvider, typename OutProvider, FloatType FT>
 __global__ void setHeaderAndANSOutOffset(OutProvider outProvider, 
       FloatANSOutProvider<FT, OutProvider, InProvider> outProviderANS, 
@@ -854,10 +666,7 @@
   }
 }
 
-<<<<<<< HEAD
-=======
 // Main method, called by GpuFloatCompress.cu
->>>>>>> e3f46a7c
 template <typename InProvider, typename OutProvider>
 void floatCompressDevice(
     // used for allocating all GPU memory
@@ -903,12 +712,6 @@
   // Temporary space for the extracted exponents; all rows must be 16 byte
   // aligned
   uint32_t compRowStride = roundUp(maxSize, sizeof(uint4));
-<<<<<<< HEAD
-  // F64: [ ... first dataset (size numInBatch * compRowStride) ..., ... second dataset (same size) ... ]
-  auto toComp_dev = res.alloc<uint8_t>(stream, roundUp(numInBatch * compRowStride, 16) * MAX_NUM_COMP_OUTS);
-
-  auto tempOutSize_dev = res.alloc<uint32_t>(stream, numInBatch);
-=======
   
   // For Float64 data, toComp_dev contains two datasets to be ANS compressed,
   // with the start of the second dataset being compDatasetStride after the
@@ -924,37 +727,21 @@
   // This is the "offset" array passed into the FloatANSOutProvider. This will
   // be all zero, except for the second round of ANS compression for Float64,
   // where it will contain the size of the first ANS-compressed output.
->>>>>>> e3f46a7c
   auto ansOutOffset_dev = res.alloc<uint32_t>(stream, numInBatch);
 
   // We calculate a histogram of the symbols to be compressed as part of
   // extracting the compressible symbol from the float
-<<<<<<< HEAD
-  auto histograms_dev = res.alloc<uint32_t>(stream, roundUp(numInBatch * kNumSymbols, 4) * MAX_NUM_COMP_OUTS);
-=======
   //
   // For Float64 data, there are two different ANS histograms, the second
   // being histDatasetStride elements after the start of the first.
   uint32_t histDatasetStride = roundUp(numInBatch * kNumSymbols, 4);
   auto histograms_dev = res.alloc<uint32_t>(stream, histDatasetStride * MAX_NUM_COMP_OUTS);
->>>>>>> e3f46a7c
 
   // zero out buckets before proceeding, as we aggregate with atomic adds
   CUDA_VERIFY(cudaMemsetAsync(
       histograms_dev.data(),
-<<<<<<< HEAD
-      0,
-      sizeof(uint32_t) * roundUp(numInBatch * kNumSymbols, 4) * MAX_NUM_COMP_OUTS,
-      stream));
-
-  CUDA_VERIFY(cudaMemsetAsync(
-      ansOutOffset_dev.data(),
-      0,
-      sizeof(uint32_t) * numInBatch,
-=======
       0,
       sizeof(uint32_t) * histDatasetStride * MAX_NUM_COMP_OUTS,
->>>>>>> e3f46a7c
       stream));
 
   // Also zero out the ansOutOffset_dev array.
@@ -989,13 +776,8 @@
             checksum_dev.data(),                                   \
             toComp_dev.data(),                                     \
             compRowStride,                                         \
-<<<<<<< HEAD
-            roundUp(numInBatch * compRowStride, 16),               \
-            roundUp(numInBatch * kNumSymbols, 4),                  \
-=======
             compDatasetStride,                                     \
             histDatasetStride,                                     \
->>>>>>> e3f46a7c
             outProvider,                                           \
             histograms_dev.data());                                \
   } while (false)
@@ -1020,19 +802,6 @@
 
 #undef RUN_SPLIT
 
-<<<<<<< HEAD
-    // outSize as reported by ansEncode is just the ANS-encoded portion of the
-    // data.
-    // We need to increment the sizes by the uncompressed portion (header plus
-    // uncompressed float data) with incOutputSizes
-uint32_t compSegment = 0; 
-#define RUN_ANS(FT, nCompSegments)                                          \
-  compSegment = 0;                                                          \
-  do {                                                                      \
-    auto inProviderANS = FloatANSInProvider<InProvider>(                    \
-        toComp_dev.data() + compSegment *                                   \
-                    roundUp(numInBatch * compRowStride, 16),                \
-=======
 
 uint32_t compSegment = 0; 
 #define RUN_ANS(FT, nCompSegments)                                          \
@@ -1040,7 +809,6 @@
   do {                                                                      \
     auto inProviderANS = FloatANSInProvider<InProvider>(                    \
         toComp_dev.data() + compSegment * compDatasetStride,                \
->>>>>>> e3f46a7c
         compRowStride, inProvider);                                         \
                                                                             \
     auto outProviderANS = FloatANSOutProvider<FT, OutProvider, InProvider>( \
@@ -1054,23 +822,15 @@
         config.ansConfig,                                                   \
         numInBatch,                                                         \
         inProviderANS,                                                      \
-<<<<<<< HEAD
-        histograms_dev.data() + compSegment *                               \
-                    roundUp(numInBatch * kNumSymbols, 4),                   \
-=======
         histograms_dev.data() + compSegment * histDatasetStride,            \
->>>>>>> e3f46a7c
         maxSize,                                                            \
         outProviderANS,                                                     \
         outSizes,                                                           \
         stream);                                                            \
                                                                             \
-<<<<<<< HEAD
-=======
     /* outSize as reported by ansEncode is just the ANS-encoded portion */  \
     /* of the data. We need to increment the sizes by the uncompressed */   \
     /* portion (header plus uncompressed float data) with incOutputSizes */ \
->>>>>>> e3f46a7c
     if (compSegment == 0) {                                                 \
         incOutputSizes<FT><<<divUp(numInBatch, 128), 128, 0,                \
             stream>>>(inProvider, outSize_dev, numInBatch);                 \
@@ -1079,13 +839,8 @@
                                     stream>>> ( outProvider, outProviderANS,\
                                     ansOutOffset_dev.data(), numInBatch);   \
     }                                                                       \
-<<<<<<< HEAD
-    else                                                                    \
-        incOutputSizes2<<<divUp(numInBatch, 128), 128, 0,                   \
-=======
     else /* Update outSize with the size of the second dataset */           \
         incOutputSizesF64<<<divUp(numInBatch, 128), 128, 0,                 \
->>>>>>> e3f46a7c
             stream>>>(outSize_dev, tempOutSize_dev.data(), numInBatch);     \
                                                                             \
   } while (++compSegment < nCompSegments)
