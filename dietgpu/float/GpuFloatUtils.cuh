/**
 * Copyright (c) Meta Platforms, Inc. and affiliates.
 *
 * This source code is licensed under the MIT license found in the
 * LICENSE file in the root directory of this source tree.
 */

#pragma once

#include "dietgpu/utils/DeviceDefs.cuh"
#include "dietgpu/utils/PtxUtils.cuh"
#include "dietgpu/utils/StaticUtils.h"

#include <cuda.h>
#include <glog/logging.h>

namespace dietgpu {

// magic number to verify archive integrity
constexpr uint32_t kFloatMagic = 0xf00f;

// current DietGPU version number
constexpr uint32_t kFloatVersion = 0x0001;

// Header on our compressed floating point data
struct __align__(16) GpuFloatHeader {
  __host__ __device__ void setMagicAndVersion() {
    magicAndVersion = (kFloatMagic << 16) | kFloatVersion;
  }

  __host__ __device__ void checkMagicAndVersion() const {
    assert((magicAndVersion >> 16) == kFloatMagic);
    assert((magicAndVersion & 0xffffU) == kFloatVersion);
  }

  __host__ __device__ FloatType getFloatType() const {
    return FloatType(options & 0xf);
  }

  __host__ __device__ void setFloatType(FloatType ft) {
    assert(uint32_t(ft) <= 0xf);
    options = (options & 0xfffffff0U) | uint32_t(ft);
  }

  __host__ __device__ bool getUseChecksum() const {
    return options & 0x10;
  }

  __host__ __device__ void setUseChecksum(bool uc) {
    options = (options & 0xffffffef) | (uint32_t(uc) << 4);
  }

  __host__ __device__ uint32_t getChecksum() const {
    return checksum;
  }

  __host__ __device__ void setChecksum(uint32_t c) {
    checksum = c;
  }

  // (16: magic)(16: version)
  uint32_t magicAndVersion;

  // Number of floating point words of the given float type in the archive
  uint32_t size;

  // (27: unused)(1: use checksum)(4: float type)
  uint32_t options;

  // Optional checksum computed on the input data
  uint32_t checksum;
};

<<<<<<< HEAD
=======
// For float64 compression, there are two rounds of ANS compression. So, we
// need additional header space to store the number of bytes in the first
// compressed segment, so we can easily find where the second compressed segment
// starts during decompression.
>>>>>>> e3f46a7c
struct __align__(16) GpuFloatHeader2 {
  __host__ __device__ uint32_t getFirstCompSegmentBytes() const {
    return firstCompSegmentBytes;
  }

  __host__ __device__ void setFirstCompSegmentBytes(uint32_t b) {
    firstCompSegmentBytes = b;
  }

  // Number of bytes in the first segment of compressed data (for Float64 where
  // there are two different segments of compressed data)
  uint32_t firstCompSegmentBytes;

<<<<<<< HEAD
  // For 16-byte alignment purposes;
=======
  // For 16-byte alignment purposes, we need to have these extra fields.
  // Otherwise, the size of this struct will not be 16 bytes and the section
  // of memory directly after it will not be 16-byte aligned.
  uint32_t unusedOne;
  uint64_t unusedTwo;
};

// For sparse floating point compression, we form a bitmap of whether each
// index of the input data is zero or nonzero, write the bitmap to the output,
// and then run regular float compression. This header is placed before the
// bitmap and lets us calculate where the bitmap ends, so that we can find
// the start of the float compressed data.
//
// Note that the "size" field of the GpuFloatHeader is the number of nonzeros
// in the dataset, whereas this "size" field is the total number of floats
// (zeros and nonzeros).
struct __align__(16) GpuSparseFloatHeader {
  __host__ __device__ uint32_t getSize() const {
    return size;
  }

  __host__ __device__ void setSize(uint32_t s) {
    size = s;
  }

  // Number of floating point words of the given float type in the archive
  uint32_t size;

  // For 16-byte alignment purposes, we need to have these extra fields.
  // Otherwise, the size of this struct will not be 16 bytes and the section
  // of memory directly after it will not be 16-byte aligned.
>>>>>>> e3f46a7c
  uint32_t unusedOne;
  uint64_t unusedTwo;
};

static_assert(sizeof(GpuFloatHeader) == 16, "");
static_assert(sizeof(GpuFloatHeader2) == 16, "");
<<<<<<< HEAD

=======
static_assert(sizeof(GpuSparseFloatHeader) == 16, "");

// Different vector datatypes for vectorized operations, i.e., operations
// that read full 16-byte blocks of memory at a time. Vectorized operations
// are an efficient way to access GPU memory.
>>>>>>> e3f46a7c
struct __align__(16) uint64x2 {
  uint64_t x[2];
};

struct __align__(16) uint64x4 {
  uint64_t x[4];
};

struct __align__(16) uint32x4 {
  uint32_t x[4];
};

struct __align__(8) uint32x2 {
  uint32_t x[2];
};

struct __align__(16) uint16x8 {
  uint16_t x[8];
};

struct __align__(8) uint16x4 {
  uint16_t x[4];
};

struct __align__(4) uint16x2 {
  uint16_t x[2];
};

struct __align__(8) uint8x8 {
  uint8_t x[8];
};

struct __align__(4) uint8x4 {
  uint8_t x[4];
};

struct __align__(2) uint8x2 {
  uint8_t x[2];
};

// Convert FloatType to word size/type
template <FloatType FT>
struct FloatTypeInfo;

template <>
struct FloatTypeInfo<FloatType::kFloat16> {
  using WordT = uint16_t;
  using CompT = uint8_t;
  using NonCompT = uint8_t;

  using NonCompSplit1T = uint8_t;
  using NonCompSplit2T = uint8_t; // UNUSED

  // 16 byte vector type
  using VecT = uint16x8;
  using CompVecT = uint8x8;
  using NonCompVecT = uint8x8;

  using NonCompVecSplit1T = uint8x8;
  using NonCompVecSplit2T = uint8x8; // UNUSED

  static __device__ void split(WordT in, CompT* comp, NonCompT& nonComp) {
    // don't bother extracting the specific exponent
    *comp = in >> 8;
    nonComp = in & 0xff;
  }

  static __device__ WordT join(const CompT* comp, NonCompT nonComp) {
    return WordT(*comp) * WordT(256) + WordT(nonComp);
  }

  // How many bytes of data are in the non-compressed portion past the float
  // header?
  static __host__ __device__ uint32_t getUncompDataSize(uint32_t size) {
    // The size of the uncompressed data is always a multiple of 16 bytes, to
    // guarantee alignment for proceeding data segments
    return roundUp(size, 16 / sizeof(NonCompT));
  }

  static __device__ size_t getNumCompSegments() {
    return 1;
  }

  static __device__ bool getIfNonCompSplit() {
    return false;
  }
};

template <>
struct FloatTypeInfo<FloatType::kBFloat16> {
  using WordT = uint16_t;
  using CompT = uint8_t;
  using NonCompT = uint8_t;

  using NonCompSplit1T = uint8_t;
  using NonCompSplit2T = uint8_t; // UNUSED

  // 16 byte vector type
  using VecT = uint16x8;
  using CompVecT = uint8x8;
  using NonCompVecT = uint8x8;

  using NonCompVecSplit1T = uint8x8;
  using NonCompVecSplit2T = uint8x8; // UNUSED

  static __device__ void split(WordT in, CompT* comp, NonCompT& nonComp) {
    uint32_t v = uint32_t(in) * 65536U + uint32_t(in);

    v = rotateLeft(v, 1);
    *comp = v >> 24;
    nonComp = v & 0xff;
  }

  static __device__ WordT join(const CompT *comp, NonCompT nonComp) {
    uint32_t lo = uint32_t(*comp) * 256U + uint32_t(nonComp);
    lo <<= 16;
    uint32_t hi = nonComp;

    uint32_t out;
    asm("shf.r.clamp.b32 %0, %1, %2, %3;"
        : "=r"(out)
        : "r"(lo), "r"(hi), "r"(1));
    return out >>= 16;
  }

  // How many bytes of data are in the non-compressed portion past the float
  // header?
  static __host__ __device__ uint32_t getUncompDataSize(uint32_t size) {
    // The size of the uncompressed data is always a multiple of 16 bytes, to
    // guarantee alignment for proceeding data segments
    return roundUp(size, 16 / sizeof(NonCompT));
  }

  static __device__ size_t getNumCompSegments() {
    return 1;
  }

  static __device__ bool getIfNonCompSplit() {
    return false;
  }
};

template <>
struct FloatTypeInfo<FloatType::kFloat32> {
  using WordT = uint32_t;
  using CompT = uint8_t;
  using NonCompT = uint32_t;

  using NonCompSplit1T = uint16_t;
  using NonCompSplit2T = uint8_t;

  // 16 byte vector type
  using VecT = uint32x4;
  using CompVecT = uint8x4;
  using NonCompVecT = uint32x4;

  using NonCompVecSplit1T = uint16x4;
  using NonCompVecSplit2T = uint8x4;

  static __device__ void split(WordT in, CompT* comp, NonCompT& nonComp) {
    auto v = rotateLeft(in, 1);
    *comp = v >> 24;
    nonComp = v & 0xffffffU;
  }

  static __device__ WordT join(const CompT* comp, NonCompT nonComp) {
    uint32_t v = (uint32_t(*comp) * 16777216U) + uint32_t(nonComp);
    return rotateRight(v, 1);
  }

  // How many bytes of data are in the non-compressed portion past the float
  // header?
  static __host__ __device__ uint32_t getUncompDataSize(uint32_t size) {
    // The size of the uncompressed data is always a multiple of 16 bytes, to
    // guarantee alignment for proceeding data segments
    // We store the low order 2 bytes first, then the high order uncompressed
    // byte afterwards.
    // Both sections should be 16 byte aligned
    return 2 * roundUp(size, 8) + // low order 2 bytes
        roundUp(size, 16); // high order 1 byte, starting at an aligned address
                           // after the low 2 byte segment
  }

  static __device__ size_t getNumCompSegments() {
    return 1;
  }

  static __device__ bool getIfNonCompSplit() {
    return true;
  }
};

template <>
struct FloatTypeInfo<FloatType::kFloat64> {
  using WordT = uint64_t;
  using CompT = uint8_t;
  using NonCompT = uint64_t;

  using NonCompSplit1T = uint32_t;
  using NonCompSplit2T = uint16_t;

  // 16 byte vector type
  using VecT = uint64x2;
  using CompVecT = uint8x2;
  using NonCompVecT = uint64x2;

  using NonCompVecSplit1T = uint32x2;
  using NonCompVecSplit2T = uint16x2;

  static __device__ void split(WordT in, CompT* comp, NonCompT& nonComp) {
    uint64_t v = rotateLeft(in, 1);
<<<<<<< HEAD
=======
    // For Float64, there are two rounds of ANS compression because the exponent
    // is longer than one byte. So, we store the compressed part as an array.
>>>>>>> e3f46a7c
    comp[0] = v >> 56;
    comp[1] = (v >> 48) & 0xffU;

    nonComp = v & 0xffffffffffffU;
  }

  static __device__ WordT join(const CompT* comp, NonCompT nonComp) {
    uint64_t v = (uint64_t(comp[0]) * 72057594037927936U) + (uint64_t(comp[1]) * 281474976710656U) + 
                  uint64_t(nonComp);
    return rotateRight(v, 1);
  }

<<<<<<< HEAD
  // static __device__ uint64_t join(const uint8_t* comp, uint64_t nonComp) {
  //   uint64_t v = (uint64_t(comp[0]) * 72057594037927936U) + (uint64_t(comp[1]) * 281474976710656U) + 
  //                 uint64_t(nonComp);
  //   return rotateRight(v, 1);
  // }

=======
>>>>>>> e3f46a7c
  static __device__ NonCompVecT mulV(const CompVecT comp, const uint64_t intVal) {
    uint64x2 v;
    v.x[0] = uint64_t(comp.x[0]) * intVal;
    v.x[1] = uint64_t(comp.x[1]) * intVal;
    return v;
  }

  static __device__ NonCompVecT addV(const NonCompVecT comp1, const NonCompVecT comp2) {
    uint64x2 v;
    v.x[0] = comp1.x[0] + comp2.x[0];
    v.x[1] = comp1.x[1] + comp2.x[1];
    return v;
  }

  // How many bytes of data are in the non-compressed portion past the float
  // header?
  static __host__ __device__ uint32_t getUncompDataSize(uint32_t size) {
    // The size of the uncompressed data is always a multiple of 16 bytes, to
    // guarantee alignment for proceeding data segments
    // We store the low order 4 bytes first, then the high order 2 uncompressed
    // bytes afterwards.
    // Both sections should be 16 byte aligned
    return 4 * roundUp(size, 4) + // low order 4 bytes
        2 * roundUp(size, 8);     // high order 2 bytes, starting at an aligned address
  }

  static __device__ size_t getNumCompSegments() {
    return 2;
  }

  static __device__ bool getIfNonCompSplit() {
    return true;
  }
};

inline size_t getWordSizeFromFloatType(FloatType ft) {
  switch (ft) {
    case FloatType::kFloat16:
    case FloatType::kBFloat16:
      return sizeof(uint16_t);
    case FloatType::kFloat32:
      return sizeof(uint32_t);
    case FloatType::kFloat64:
      return sizeof(uint64_t);
    default:
      CHECK(false);
      return 0;
  }
}

// Print out an array of integers or longs stored in GPU memory.
template<typename T>
__global__ void printarr(T *arr, int count) {
    // Only the master thread should print anything out
    if (blockIdx.y == 0 && blockIdx.x == 0 && threadIdx.x == 0) {
        for (uint32_t i = 0; i < count; ++i) {
            printf("%lu\t", arr[i]);
            if (i % 10 == 9) // line breaks every 10 elements
                printf("\n");
        }
        printf("\n");
    }
}

} // namespace dietgpu<|MERGE_RESOLUTION|>--- conflicted
+++ resolved
@@ -71,13 +71,10 @@
   uint32_t checksum;
 };
 
-<<<<<<< HEAD
-=======
 // For float64 compression, there are two rounds of ANS compression. So, we
 // need additional header space to store the number of bytes in the first
 // compressed segment, so we can easily find where the second compressed segment
 // starts during decompression.
->>>>>>> e3f46a7c
 struct __align__(16) GpuFloatHeader2 {
   __host__ __device__ uint32_t getFirstCompSegmentBytes() const {
     return firstCompSegmentBytes;
@@ -91,9 +88,6 @@
   // there are two different segments of compressed data)
   uint32_t firstCompSegmentBytes;
 
-<<<<<<< HEAD
-  // For 16-byte alignment purposes;
-=======
   // For 16-byte alignment purposes, we need to have these extra fields.
   // Otherwise, the size of this struct will not be 16 bytes and the section
   // of memory directly after it will not be 16-byte aligned.
@@ -125,22 +119,17 @@
   // For 16-byte alignment purposes, we need to have these extra fields.
   // Otherwise, the size of this struct will not be 16 bytes and the section
   // of memory directly after it will not be 16-byte aligned.
->>>>>>> e3f46a7c
   uint32_t unusedOne;
   uint64_t unusedTwo;
 };
 
 static_assert(sizeof(GpuFloatHeader) == 16, "");
 static_assert(sizeof(GpuFloatHeader2) == 16, "");
-<<<<<<< HEAD
-
-=======
 static_assert(sizeof(GpuSparseFloatHeader) == 16, "");
 
 // Different vector datatypes for vectorized operations, i.e., operations
 // that read full 16-byte blocks of memory at a time. Vectorized operations
 // are an efficient way to access GPU memory.
->>>>>>> e3f46a7c
 struct __align__(16) uint64x2 {
   uint64_t x[2];
 };
@@ -352,11 +341,8 @@
 
   static __device__ void split(WordT in, CompT* comp, NonCompT& nonComp) {
     uint64_t v = rotateLeft(in, 1);
-<<<<<<< HEAD
-=======
     // For Float64, there are two rounds of ANS compression because the exponent
     // is longer than one byte. So, we store the compressed part as an array.
->>>>>>> e3f46a7c
     comp[0] = v >> 56;
     comp[1] = (v >> 48) & 0xffU;
 
@@ -369,15 +355,6 @@
     return rotateRight(v, 1);
   }
 
-<<<<<<< HEAD
-  // static __device__ uint64_t join(const uint8_t* comp, uint64_t nonComp) {
-  //   uint64_t v = (uint64_t(comp[0]) * 72057594037927936U) + (uint64_t(comp[1]) * 281474976710656U) + 
-  //                 uint64_t(nonComp);
-  //   return rotateRight(v, 1);
-  // }
-
-=======
->>>>>>> e3f46a7c
   static __device__ NonCompVecT mulV(const CompVecT comp, const uint64_t intVal) {
     uint64x2 v;
     v.x[0] = uint64_t(comp.x[0]) * intVal;
