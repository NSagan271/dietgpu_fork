--- conflicted
+++ resolved
@@ -330,12 +330,8 @@
 TEST(FloatTest, BatchSize1) {
   auto res = makeStackMemory();
 
-<<<<<<< HEAD
-  for (auto ft : {FloatType::kFloat16, FloatType::kBFloat16, FloatType::kFloat32, FloatType::kFloat64}) {
-=======
   for (auto ft :
        {FloatType::kFloat16, FloatType::kBFloat16, FloatType::kFloat32, FloatType::kFloat64}) {
->>>>>>> e3f46a7c
     for (auto probBits : {9, 10}) {
       runBatchPointerTest(res, ft, probBits, {1});
       runBatchPointerTest(res, ft, probBits, {13, 1});
