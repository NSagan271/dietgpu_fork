/**
 * Copyright (c) Meta Platforms, Inc. and affiliates.
 *
 * This source code is licensed under the MIT license found in the
 * LICENSE file in the root directory of this source tree.
 */

#include <gtest/gtest.h>
#include <cmath>
#include <cstring>
#include <iostream>
#include <random>
#include <vector>

#include "dietgpu/float/GpuFloatCodec.h"
#include "dietgpu/float/GpuFloatUtils.cuh"
#include "dietgpu/utils/StackDeviceMemory.h"

using namespace dietgpu;

uint16_t float32ToBFloat16(float f) {
  // FIXME: does not round to nearest even
  static_assert(sizeof(float) == sizeof(uint32_t), "");
  uint32_t x;
  std::memcpy(&x, &f, sizeof(float));

  x >>= 16;
  return x;
}

uint16_t float32ToFloat16(float f) {
  static_assert(sizeof(float) == sizeof(uint32_t), "");
  uint32_t x;
  std::memcpy(&x, &f, sizeof(float));

  uint32_t u = (x & 0x7fffffff), remainder, shift, lsb, lsb_s1, lsb_m1;
  uint32_t sign, exponent, mantissa;

  // Get rid of +NaN/-NaN case first.
  if (u > 0x7f800000U) {
    return 0x7fffU;
  }

  sign = ((x >> 16) & 0x8000);

  // Get rid of +Inf/-Inf, +0/-0.
  if (u > 0x477fefffU) {
    return sign | 0x7c00U;
  }
  if (u < 0x33000001U) {
    return (sign | 0x0000);
  }

  exponent = ((u >> 23) & 0xff);
  mantissa = (u & 0x7fffff);

  if (exponent > 0x70) {
    shift = 13;
    exponent -= 0x70;
  } else {
    shift = 0x7e - exponent;
    exponent = 0;
    mantissa |= 0x800000;
  }
  lsb = (1 << shift);
  lsb_s1 = (lsb >> 1);
  lsb_m1 = (lsb - 1);

  // Round to nearest even.
  remainder = (mantissa & lsb_m1);
  mantissa >>= shift;
  if (remainder > lsb_s1 || (remainder == lsb_s1 && (mantissa & 0x1))) {
    ++mantissa;
    if (!(mantissa & 0x3ff)) {
      ++exponent;
      mantissa = 0;
    }
  }

  return (sign | (exponent << 10) | mantissa);
}

template <FloatType FT>
struct GenerateFloat;

template <>
struct GenerateFloat<FloatType::kFloat16> {
  static FloatTypeInfo<FloatType::kFloat16>::WordT gen(float v) {
    return float32ToFloat16(v);
  }
};

template <>
struct GenerateFloat<FloatType::kBFloat16> {
  static FloatTypeInfo<FloatType::kBFloat16>::WordT gen(float v) {
    return float32ToBFloat16(v);
  }
};

template <>
struct GenerateFloat<FloatType::kFloat32> {
  static FloatTypeInfo<FloatType::kFloat32>::WordT gen(float v) {
    FloatTypeInfo<FloatType::kFloat32>::WordT out;
    std::memcpy(&out, &v, sizeof(float));
    return out;
  }
};

template <>
struct GenerateFloat<FloatType::kFloat64> {
  static FloatTypeInfo<FloatType::kFloat64>::WordT gen(double v) {
    FloatTypeInfo<FloatType::kFloat64>::WordT out;
    std::memcpy(&out, &v, sizeof(double));
    return out;
  }
};

template <FloatType FT>
std::vector<typename FloatTypeInfo<FT>::WordT> generateFloats(int num) {
  std::mt19937 gen(10 + num);
  std::normal_distribution<float> dist;

  auto out = std::vector<typename FloatTypeInfo<FT>::WordT>(num);
  for (auto& v : out) {
    v = GenerateFloat<FT>::gen(dist(gen));
  }

  return out;
}

template <FloatType FT>
void runBatchPointerTest(
    StackDeviceMemory& res,
    int probBits,
    const std::vector<uint32_t>& batchSizes) {
  using FTI = FloatTypeInfo<FT>;

  // run on a different stream to test stream assignment
  auto stream = CudaStream::makeNonBlocking();

  int numInBatch = batchSizes.size();
  
  uint32_t totalSize = 0;
  uint32_t maxSize = 0;
  for (auto v : batchSizes) {
    //printf("batchSizes %d", v);
    totalSize += v;
    maxSize = std::max(maxSize, v);
  }

  auto maxCompressedSize = getMaxFloatCompressedSize(FT, maxSize);

  auto orig = generateFloats<FT>(totalSize);
  auto orig_dev = res.copyAlloc(stream, orig);

  auto inPtrs = std::vector<const void*>(batchSizes.size());
  {
    uint32_t curOffset = 0;
    for (int i = 0; i < inPtrs.size(); ++i) {
      inPtrs[i] = (const typename FTI::WordT*)orig_dev.data() + curOffset;
      curOffset += batchSizes[i];
    }
  }

  auto enc_dev = res.alloc<uint8_t>(stream, numInBatch * maxCompressedSize);

  auto encPtrs = std::vector<void*>(batchSizes.size());
  {
    for (int i = 0; i < inPtrs.size(); ++i) {
      encPtrs[i] = (uint8_t*)enc_dev.data() + i * maxCompressedSize;
    }
  }

  auto outBatchSize_dev = res.alloc<uint32_t>(stream, numInBatch);

  auto compConfig =
      FloatCompressConfig(FT, ANSCodecConfig(probBits), false, true);
  
  floatCompress(
      res,
      compConfig,
      numInBatch,
      inPtrs.data(),
      batchSizes.data(),
      encPtrs.data(),
      outBatchSize_dev.data(),
      stream);
  
  // Decode data
  auto dec_dev = res.alloc<typename FTI::WordT>(stream, totalSize);

  auto decPtrs = std::vector<void*>(batchSizes.size());
  {
    uint32_t curOffset = 0;
    for (int i = 0; i < inPtrs.size(); ++i) {
      decPtrs[i] = (typename FTI::WordT*)dec_dev.data() + curOffset;
      curOffset += batchSizes[i];
    }
  }

  auto outSuccess_dev = res.alloc<uint8_t>(stream, numInBatch);
  auto outSize_dev = res.alloc<uint32_t>(stream, numInBatch);

  auto decompConfig =
      FloatDecompressConfig(FT, ANSCodecConfig(probBits), false, true);

  // printf("data compress config\n");
  // printf("data compress\n");

  floatDecompress(
      res,
      decompConfig,
      numInBatch,
      (const void**)encPtrs.data(),
      decPtrs.data(),
      batchSizes.data(),
      outSuccess_dev.data(),
      outSize_dev.data(),
      stream);

  auto outSuccess = outSuccess_dev.copyToHost(stream);
  auto outSize = outSize_dev.copyToHost(stream);

  for (int i = 0; i < outSuccess.size(); ++i) {
    EXPECT_TRUE(outSuccess[i]);
    EXPECT_EQ(outSize[i], batchSizes[i]);
  }

  auto dec = dec_dev.copyToHost(stream);

  for (int i = 0; i < orig.size(); ++i) {
    if (orig[i] != dec[i]) {
      printf(
<<<<<<< HEAD
          "mismatch at %d / %d: 0x%08X 0x%08X\n",
=======
          "mismatch at %d / %d: 0x%lX 0x%lX\n",
>>>>>>> bdfbd5db
          i,
          (int)orig.size(),
          orig[i],
          dec[i]);
      break;
    }
  }

  EXPECT_EQ(orig, dec);
}

void runBatchPointerTest(
    StackDeviceMemory& res,
    FloatType ft,
    int probBits,
    const std::vector<uint32_t>& batchSizes) {
  switch (ft) {
    case FloatType::kFloat16:
      runBatchPointerTest<FloatType::kFloat16>(res, probBits, batchSizes);
      break;
    case FloatType::kBFloat16:
      runBatchPointerTest<FloatType::kBFloat16>(res, probBits, batchSizes);
      break;
    case FloatType::kFloat32:
      runBatchPointerTest<FloatType::kFloat32>(res, probBits, batchSizes);
      break;
    case FloatType::kFloat64:
      runBatchPointerTest<FloatType::kFloat64>(res, probBits, batchSizes);
      break;
    default:
      CHECK(false);
      break;
  }
}

void runBatchPointerTest(
    StackDeviceMemory& res,
    FloatType ft,
    int probBits,
    int numInBatch,
    uint32_t multipleOf = 1) {
  std::mt19937 gen(10 + numInBatch);
  std::uniform_int_distribution<uint32_t> dist(1, 10000);

  auto batchSizes = std::vector<uint32_t>(numInBatch);
  for (auto& v : batchSizes) {
    v = roundUp(dist(gen), multipleOf);
  }

  runBatchPointerTest(res, ft, probBits, batchSizes);
}

TEST(FloatTest, Batch) {
  auto res = makeStackMemory();

  // // Note to Mingfei: the first function call works...
  // runBatchPointerTest(res, FloatType::kFloat64, 9, 3);
  // std::cout << "HI" << std::endl;
  // // ... and the second has a misaligned address error in splitFloat (GpuFloatCompress.cuh)
  // runBatchPointerTest(res, FloatType::kFloat64, 9, 3);
  // runBatchPointerTest(res, FloatType::kFloat64, 9, 3, 16);
  // runBatchPointerTest(res, FloatType::kFloat64, 10, 3);
  // runBatchPointerTest(res, FloatType::kFloat64, 10, 3, 16);
  // runBatchPointerTest(res, FloatType::kFloat64, 9, 1);
  // runBatchPointerTest(res, FloatType::kFloat64, 9, 1, 16);
  // runBatchPointerTest(res, FloatType::kFloat64, 10, 1);
  // runBatchPointerTest(res, FloatType::kFloat64, 10, 1, 16);

  for (auto ft :
       {FloatType::kFloat16, FloatType::kBFloat16, FloatType::kFloat32, FloatType::kFloat64}) {
<<<<<<< HEAD
=======
        // {FloatType::kFloat64}) {
>>>>>>> bdfbd5db
    for (auto probBits : {9, 10}) {
      for (auto numInBatch : {1, 3, 16, 23}) {
        runBatchPointerTest(res, ft, probBits, numInBatch);
        // Also test the case where there is uniform 16 byte alignment across
        // all batches
        runBatchPointerTest(res, ft, probBits, numInBatch, 16);
      }
    }
  }
}

TEST(FloatTest, LargeBatch) {
  auto res = makeStackMemory();

  auto batchSizes = std::vector<uint32_t>(256);
  for (auto& v : batchSizes) {
    v = 512 * 1024;
  }

  for (auto ft :
       {FloatType::kFloat16, FloatType::kBFloat16, FloatType::kFloat32, FloatType::kFloat64}) {
    runBatchPointerTest(res, ft, 10, batchSizes);
  }
}

TEST(FloatTest, BatchSize1) {
  auto res = makeStackMemory();

  for (auto ft : {FloatType::kFloat16, FloatType::kBFloat16, FloatType::kFloat32, FloatType::kFloat64}) {
    for (auto probBits : {9, 10}) {
      runBatchPointerTest(res, ft, probBits, {1});
      runBatchPointerTest(res, ft, probBits, {13, 1});
      runBatchPointerTest(res, ft, probBits, {12345, 1, 8083, 1, 17});
    }
  }
}<|MERGE_RESOLUTION|>--- conflicted
+++ resolved
@@ -228,21 +228,17 @@
 
   auto dec = dec_dev.copyToHost(stream);
 
-  for (int i = 0; i < orig.size(); ++i) {
-    if (orig[i] != dec[i]) {
-      printf(
-<<<<<<< HEAD
-          "mismatch at %d / %d: 0x%08X 0x%08X\n",
-=======
-          "mismatch at %d / %d: 0x%lX 0x%lX\n",
->>>>>>> bdfbd5db
-          i,
-          (int)orig.size(),
-          orig[i],
-          dec[i]);
-      break;
-    }
-  }
+  // for (int i = 0; i < orig.size(); ++i) {
+  //   if (orig[i] != dec[i]) {
+  //     printf(
+  //         "mismatch at %d / %d: 0x%08X 0x%08X\n",
+  //         i,
+  //         (int)orig.size(),
+  //         orig[i],
+  //         dec[i]);
+  //     break;
+  //   }
+  // }
 
   EXPECT_EQ(orig, dec);
 }
@@ -306,10 +302,7 @@
 
   for (auto ft :
        {FloatType::kFloat16, FloatType::kBFloat16, FloatType::kFloat32, FloatType::kFloat64}) {
-<<<<<<< HEAD
-=======
-        // {FloatType::kFloat64}) {
->>>>>>> bdfbd5db
+        // {FloatType::kFloat32}) {
     for (auto probBits : {9, 10}) {
       for (auto numInBatch : {1, 3, 16, 23}) {
         runBatchPointerTest(res, ft, probBits, numInBatch);
