--- conflicted
+++ resolved
@@ -21,12 +21,9 @@
 #include <sstream>
 #include <vector>
 
-<<<<<<< HEAD
-=======
 // Each float will have at most two bytes to be compressed
 // (and this is only the case for Float64; the rest only have one byte to be
 // compressed).
->>>>>>> e3f46a7c
 #define MAX_NUM_COMP_OUTS 2
 namespace dietgpu {
 
@@ -44,16 +41,12 @@
   static __device__ void join(
       // Dataset of ANS-decompressed exponents
       const typename FloatTypeInfo<FT>::CompT* __restrict__ compIn,
-<<<<<<< HEAD
-      const typename FloatTypeInfo<FT>::CompT* __restrict__ compInUnused,
-=======
 
       // Only used for Float64, which has exponents larger than a byte and
       // therefore requires two separate rounds of ANS compression
       const typename FloatTypeInfo<FT>::CompT* __restrict__ compInUnused,
 
       // Dataset of non-compressed float sections
->>>>>>> e3f46a7c
       const typename FloatTypeInfo<FT>::NonCompT* __restrict__ nonCompIn,
 
       // Number of floats
@@ -109,41 +102,6 @@
           (uint32_t(nonComp1In[i]) * 65536U) + uint32_t(nonComp2In[i]);
 
       out[i] = FTI::join(&compIn[i], nc);
-<<<<<<< HEAD
-    }
-  }
-};
-
-template <int Threads>
-struct JoinFloatNonAligned<FloatType::kFloat64, Threads> {
-  static __device__ void join(
-      const typename FloatTypeInfo<
-          FloatType::kFloat64>::CompT* __restrict__ compIn,
-      const typename FloatTypeInfo<
-          FloatType::kFloat64>::CompT* __restrict__ compInFirstDataset,
-      const typename FloatTypeInfo<
-          FloatType::kFloat64>::NonCompT* __restrict__ nonCompIn,
-      uint32_t size,
-      typename FloatTypeInfo<FloatType::kFloat64>::WordT* __restrict__ out) {
-    using FTI = FloatTypeInfo<FloatType::kFloat64>;
-    using CompT = typename FTI::CompT;
-    using NonCompT = typename FTI::NonCompT;
-    
-
-    // Where the low order 4 bytes are read
-    uint32_t* nonComp1In = (uint32_t*)nonCompIn;
-
-    // Where the high order 2 bytes are read
-    uint16_t* nonComp2In = (uint16_t*)(nonComp1In + roundUp(size, 4));
-
-    for (uint32_t i = blockIdx.x * Threads + threadIdx.x; i < size;
-         i += gridDim.x * Threads) {
-      uint64_t nc = (uint64_t(nonComp2In[i]) * 4294967296U) + uint64_t(nonComp1In[i]);
-
-      CompT twoCompressedBytes[2] = {compInFirstDataset[i], compIn[i]};
-      out[i] = FTI::join(twoCompressedBytes, nc);
-=======
->>>>>>> e3f46a7c
     }
   }
 };
@@ -205,28 +163,19 @@
   static __device__ void join(
       // Dataset of ANS-decompressed exponents
       const typename FloatTypeInfo<FT>::CompT* __restrict__ compIn,
-<<<<<<< HEAD
-      const typename FloatTypeInfo<FT>::CompT* __restrict__ compInUnused,
-=======
 
       // Only used for Float64, which has exponents larger than a byte and
       // therefore requires two separate rounds of ANS compression
       const typename FloatTypeInfo<FT>::CompT* __restrict__ compInUnused,
 
       // Dataset of non-compressed float sections
->>>>>>> e3f46a7c
       const typename FloatTypeInfo<FT>::NonCompT* __restrict__ nonCompIn,
 
       // Number of floats
       uint32_t size,
-<<<<<<< HEAD
-      typename FloatTypeInfo<FT>::WordT* __restrict__ out,
-      uint32_t compDatasetStride) {
-=======
 
       // Where we write the output floats
       typename FloatTypeInfo<FT>::WordT* __restrict__ out) {
->>>>>>> e3f46a7c
     using FTI = FloatTypeInfo<FT>;
 
     using WordT = typename FTI::WordT;
@@ -304,103 +253,7 @@
   }
 };
 
-<<<<<<< HEAD
-// template <int Threads>
-// struct JoinFloatAligned16<FloatType::kFloat64, Threads> {
-//   static __device__ void join(
-//       const typename FloatTypeInfo<FloatType::kFloat64>::CompT* __restrict__ compIns,
-//       const typename FloatTypeInfo<FloatType::kFloat64>::NonCompT* __restrict__ nonCompIn,
-//       uint32_t size,
-//       typename FloatTypeInfo<FloatType::kFloat64>::WordT* __restrict__ out,
-//       uint32_t compDatasetStride) {
-//     using FTI = FloatTypeInfo<FloatType::kFloat64>;
-
-//     using WordT = typename FTI::WordT;
-//     using CompT = typename FTI::CompT;
-//     using NonCompT = typename FTI::NonCompT;
-//     using VecT = typename FTI::VecT;
-//     using CompVecT = typename FTI::CompVecT;
-//     using NonCompVecT = typename FTI::NonCompVecT;
-
-//     constexpr int kOuterUnroll = 2;
-//     constexpr int kInnerUnroll = sizeof(VecT) / sizeof(WordT);
-//     int numCompSegments = FTI::getNumCompSegments();
-//     uint32_t compDatasetStrideVec = compDatasetStride / kInnerUnroll;
-
-//     const CompVecT* compInV = (const CompVecT*)compIns;
-//     const NonCompVecT* nonCompInV = (const NonCompVecT*)nonCompIn;
-//     VecT* outV = (VecT*)out;
-
-//     // Each block handles Threads * kOuterUnroll * kInnerUnroll inputs/outputs
-//     // at a time, or Threads * kOuterUnroll 16-byte words at a time
-
-//     constexpr int kWordsPerBlock = Threads * kOuterUnroll;
-//     constexpr int kFloatsPerBlock = kWordsPerBlock * kInnerUnroll;
-//     uint32_t fullBlocks = divDown(size, kFloatsPerBlock);
-
-//     // Handle by block
-//     uint32_t startBlock = blockIdx.x * kWordsPerBlock;
-//     compInV += startBlock + threadIdx.x;
-//     nonCompInV += startBlock + threadIdx.x;
-//     outV += startBlock + threadIdx.x;
-
-//     for (uint32_t b = blockIdx.x; b < fullBlocks; b += gridDim.x,
-//                   compInV += gridDim.x * kWordsPerBlock,
-//                   nonCompInV += gridDim.x * kWordsPerBlock,
-//                   outV += gridDim.x * kWordsPerBlock) {
-//       CompVecT comp[kOuterUnroll*MAX_NUM_COMP_OUTS];
-//       NonCompVecT nonComp[kOuterUnroll];
-
-// #pragma unroll
-//       for (uint32_t i = 0; i < kOuterUnroll; ++i) {
-//         for (int k = 0; k < numCompSegments; k++) {
-//           comp[i+k*kOuterUnroll] = compInV[i * Threads + k*compDatasetStrideVec];
-//         }
-//         nonComp[i] = nonCompInV[i * Threads];
-//       }
-
-//       VecT v[kOuterUnroll];
-
-// #pragma unroll
-//       for (uint32_t i = 0; i < kOuterUnroll; ++i) {
-// #pragma unroll
-//         for (int j = 0; j < kInnerUnroll; ++j) {
-//           CompT comps[MAX_NUM_COMP_OUTS];
-
-//           for (int k = 0; k < numCompSegments; k++) {
-//             comps[k] = comp[i+k*kOuterUnroll].x[j];
-//           }
-//           v[i].x[j] = FTI::join(comps, nonComp[i].x[j]);
-//         }
-//       }
-
-// #pragma unroll
-//       for (uint32_t i = 0; i < kOuterUnroll; ++i) {
-//         outV[i * Threads] = v[i];
-//       }
-//     }
-
-//     // Handle last (partial) block
-//     for (uint32_t i =
-//              fullBlocks * kFloatsPerBlock + blockIdx.x * Threads + threadIdx.x;
-//          i < size;
-//          i += blockDim.x) {
-
-
-//       CompT comps[MAX_NUM_COMP_OUTS];
-
-//       for (int k = 0; k < numCompSegments; k++) {
-//         comps[k] = compIns[i+k*kOuterUnroll];
-//       }
-//       out[i] = FTI::join(comps, nonCompIn[i]);
-//     }
-//   }
-// };
-
-// float32 specialization
-=======
 // Float32 specialization for vectorized float joining
->>>>>>> e3f46a7c
 template <int Threads>
 struct JoinFloatAligned16<FloatType::kFloat32, Threads> {
   static __device__ void join(
@@ -421,14 +274,9 @@
 
       // Number of floats
       uint32_t size,
-<<<<<<< HEAD
-      typename FloatTypeInfo<FloatType::kFloat32>::WordT* __restrict__ out,
-      uint32_t compDatasetStride) {
-=======
 
       // Where we write the output floats
       typename FloatTypeInfo<FloatType::kFloat32>::WordT* __restrict__ out) {
->>>>>>> e3f46a7c
     using FTI = FloatTypeInfo<FloatType::kFloat32>;
 
     using WordT = typename FTI::WordT;
@@ -519,25 +367,32 @@
       uint32_t nc = nc1 * 65536U + nc2;
 
       out[i] = FTI::join(&compIn[i], nc);
-<<<<<<< HEAD
-    }
-  }
-};
-
-
-// float64 specialization
+    }
+  }
+};
+
+
+// Float32 specialization for vectorized float joining
 template <int Threads>
 struct JoinFloatAligned16<FloatType::kFloat64, Threads> {
   static __device__ void join(
+      // Second dataset of ANS-decompressed exponents
       const typename FloatTypeInfo<
           FloatType::kFloat64>::CompT* __restrict__ compIn,
+
+      // First dataset of ANS-decompressed exponents
       const typename FloatTypeInfo<
           FloatType::kFloat64>::CompT* __restrict__ compInFirstDataset,
+
+      // Dataset of non-compressed float sections
       const typename FloatTypeInfo<
           FloatType::kFloat64>::NonCompT* __restrict__ nonCompIn,
+
+      // Number of floats
       uint32_t size,
-      typename FloatTypeInfo<FloatType::kFloat64>::WordT* __restrict__ out,
-      uint32_t compDatasetStride) {
+
+      // Where we write the output floats
+      typename FloatTypeInfo<FloatType::kFloat64>::WordT* __restrict__ out) {
     using FTI = FloatTypeInfo<FloatType::kFloat64>;
 
     using WordT = typename FTI::WordT;
@@ -545,8 +400,11 @@
     using NonCompT = typename FTI::NonCompT;
 
     constexpr int kOuterUnroll = 1;
+    // Number of floats written in one 16-byte chunk. This is the size of our
+    // vectorized operations.
     constexpr int kInnerUnroll = sizeof(uint64x2) / sizeof(uint64_t);
 
+    // Cast inputs and outputs to vectors of size kInnerUnroll.
     auto compInV1 = (const uint8x2*)compIn;
     auto compInV2 = (const uint8x2*)compInFirstDataset;
     auto nonCompIn2 = (const uint32_t*)nonCompIn;
@@ -582,125 +440,6 @@
       uint32x2 nonComp2[kOuterUnroll];
       uint16x2 nonComp1[kOuterUnroll];
 
-#pragma unroll
-      for (uint32_t i = 0; i < kOuterUnroll; ++i) {
-        comp1[i] = compInV1[i * Threads];
-        comp2[i] = compInV2[i * Threads];
-        nonComp2[i] = nonCompInV2[i * Threads];
-        nonComp1[i] = nonCompInV1[i * Threads];
-      }
-
-      uint64x2 nonComp[kOuterUnroll];
-#pragma unroll
-      for (uint32_t i = 0; i < kOuterUnroll; ++i) {
-#pragma unroll
-        for (int j = 0; j < kInnerUnroll; ++j) {
-          nonComp[i].x[j] = uint64_t(nonComp1[i].x[j]) * 4294967296U + uint64_t(nonComp2[i].x[j]);
-        }
-      }
-
-      uint64x2 v[kOuterUnroll];
-
-#pragma unroll
-      for (uint32_t i = 0; i < kOuterUnroll; ++i) {
-#pragma unroll
-        for (int j = 0; j < kInnerUnroll; ++j) {
-          CompT twoCompressedBytes[2] = {comp2[i].x[j], comp1[i].x[j]};
-          v[i].x[j] = FTI::join(twoCompressedBytes, nonComp[i].x[j]);
-        }
-      }
-// 11111111100010100110110111001101000000000000000000000000000000
-// 11111111100010111100110010000101000000000000000000000000000000
-// 11111111100010100110110111001101000000000000000000000000000000
-#pragma unroll
-      for (uint32_t i = 0; i < kOuterUnroll; ++i) {
-        outV[i * Threads] = v[i];
-      }
-    }
-
-    // Handle last (partial) block
-    for (uint32_t i =
-             fullBlocks * kFloatsPerBlock + blockIdx.x * Threads + threadIdx.x;
-         i < size;
-         i += blockDim.x) {
-      uint64_t nc = uint64_t(nonCompIn1[i]) * 4294967296U + uint64_t(nonCompIn2[i]);
-      CompT twoCompressedBytes[2] = {compInFirstDataset[i], compIn[i]};
-      out[i] = FTI::join(twoCompressedBytes, nc);
-=======
->>>>>>> e3f46a7c
-    }
-  }
-};
-
-
-// Float32 specialization for vectorized float joining
-template <int Threads>
-struct JoinFloatAligned16<FloatType::kFloat64, Threads> {
-  static __device__ void join(
-      // Second dataset of ANS-decompressed exponents
-      const typename FloatTypeInfo<
-          FloatType::kFloat64>::CompT* __restrict__ compIn,
-
-      // First dataset of ANS-decompressed exponents
-      const typename FloatTypeInfo<
-          FloatType::kFloat64>::CompT* __restrict__ compInFirstDataset,
-
-      // Dataset of non-compressed float sections
-      const typename FloatTypeInfo<
-          FloatType::kFloat64>::NonCompT* __restrict__ nonCompIn,
-
-      // Number of floats
-      uint32_t size,
-
-      // Where we write the output floats
-      typename FloatTypeInfo<FloatType::kFloat64>::WordT* __restrict__ out) {
-    using FTI = FloatTypeInfo<FloatType::kFloat64>;
-
-    using WordT = typename FTI::WordT;
-    using CompT = typename FTI::CompT;
-    using NonCompT = typename FTI::NonCompT;
-
-    constexpr int kOuterUnroll = 1;
-    // Number of floats written in one 16-byte chunk. This is the size of our
-    // vectorized operations.
-    constexpr int kInnerUnroll = sizeof(uint64x2) / sizeof(uint64_t);
-
-    // Cast inputs and outputs to vectors of size kInnerUnroll.
-    auto compInV1 = (const uint8x2*)compIn;
-    auto compInV2 = (const uint8x2*)compInFirstDataset;
-    auto nonCompIn2 = (const uint32_t*)nonCompIn;
-    auto nonCompIn1 = (const uint16_t*)(nonCompIn2 + roundUp(size, 4));
-
-    auto nonCompInV2 = (uint32x2*)nonCompIn2;
-    auto nonCompInV1 = (uint16x2*)nonCompIn1;
-
-    auto outV = (uint64x2*)out;
-
-    // Each block handles Threads * kOuterUnroll * kInnerUnroll inputs/outputs
-    // at a time, or Threads * kOuterUnroll 16-byte words at a time
-    constexpr int kWordsPerBlock = Threads * kOuterUnroll;
-    constexpr int kFloatsPerBlock = kWordsPerBlock * kInnerUnroll;
-    uint32_t fullBlocks = divDown(size, kFloatsPerBlock);
-
-    // Handle by block
-    uint32_t startBlock = blockIdx.x * kWordsPerBlock;
-    compInV1 += startBlock + threadIdx.x;
-    compInV2 += startBlock + threadIdx.x;
-    nonCompInV2 += startBlock + threadIdx.x;
-    nonCompInV1 += startBlock + threadIdx.x;
-    outV += startBlock + threadIdx.x;
-
-    for (uint32_t b = blockIdx.x; b < fullBlocks; b += gridDim.x,
-                  compInV1 += gridDim.x * kWordsPerBlock,
-                  compInV2 += gridDim.x * kWordsPerBlock,
-                  nonCompInV2 += gridDim.x * kWordsPerBlock,
-                  nonCompInV1 += gridDim.x * kWordsPerBlock,
-                  outV += gridDim.x * kWordsPerBlock) {
-      uint8x2 comp1[kOuterUnroll];
-      uint8x2 comp2[kOuterUnroll];
-      uint32x2 nonComp2[kOuterUnroll];
-      uint16x2 nonComp1[kOuterUnroll];
-
       // Gather compressed and non-compressed data
 #pragma unroll
       for (uint32_t i = 0; i < kOuterUnroll; ++i) {
@@ -761,28 +500,19 @@
       // exponents. For Float64, this is the output of the second round of
       // ANS decompression
       const typename FloatTypeInfo<FT>::CompT* compIn,
-<<<<<<< HEAD
-      const typename FloatTypeInfo<FT>::CompT* compInFirstDataset,
-=======
 
       // For anything but Float64, this is the same as compIn. For Float64,
       // this is the output of the first round of ANS decompression.
       const typename FloatTypeInfo<FT>::CompT* compInFirstDataset,
 
       // Dataset of non-compressed float sections
->>>>>>> e3f46a7c
       const typename FloatTypeInfo<FT>::NonCompT* nonCompIn,
 
       // Number of floats
       uint32_t size,
-<<<<<<< HEAD
-      typename FloatTypeInfo<FT>::WordT* out,
-      uint32_t compDatasetStride) {
-=======
 
       // Where to write the output floats
       typename FloatTypeInfo<FT>::WordT* out) {
->>>>>>> e3f46a7c
     // compIn should always be aligned, as we decompress into temporary memory
     auto compUnalignedBytes = getAlignmentRoundUp<sizeof(uint4)>(compIn);
     auto nonCompUnalignedBytes = getAlignmentRoundUp<sizeof(uint4)>(nonCompIn);
@@ -792,43 +522,6 @@
       JoinFloatNonAligned<FT, Threads>::join(compIn, compInFirstDataset, nonCompIn, size, out);
       
     } else {
-<<<<<<< HEAD
-      JoinFloatAligned16<FT, Threads>::join(compIn, compInFirstDataset, nonCompIn, size, out, compDatasetStride);
-    }
-  }
-};
-
-template <int Threads>
-struct JoinFloatImpl<FloatType::kFloat32, Threads> {
-  static __device__ void join(
-      const typename FloatTypeInfo<FloatType::kFloat32>::CompT* compIn,
-      const typename FloatTypeInfo<FloatType::kFloat32>::CompT* compInFirstDataset, // UNUSED
-      const typename FloatTypeInfo<FloatType::kFloat32>::NonCompT* nonCompIn,
-      uint32_t size,
-      typename FloatTypeInfo<FloatType::kFloat32>::WordT* out,
-      uint32_t compDatasetStride) {
-    // FIXME: implement vectorization
-    JoinFloatNonAligned<FloatType::kFloat32, Threads>::join(
-        compIn, compInFirstDataset, nonCompIn, size, out);
-  }
-};
-
-// template <int Threads>
-// struct JoinFloatImpl<FloatType::kFloat64, Threads> {
-//   static __device__ void join(
-//       const typename FloatTypeInfo<FloatType::kFloat64>::CompT* compIn,
-//       const typename FloatTypeInfo<FloatType::kFloat64>::CompT* compInFirstDataset,
-//       const typename FloatTypeInfo<FloatType::kFloat64>::NonCompT* nonCompIn,
-//       uint32_t size,
-//       typename FloatTypeInfo<FloatType::kFloat64>::WordT* out,
-//       uint32_t compDatasetStride) {
-//     // FIXME: implement vectorization
-//     JoinFloatNonAligned<FloatType::kFloat64, Threads>::join(
-//         compIn, compInFirstDataset, nonCompIn, size, out);
-//   }
-// };
-
-=======
       JoinFloatAligned16<FT, Threads>::join(compIn, compInFirstDataset, nonCompIn, size, out);
     }
   }
@@ -836,7 +529,6 @@
 
 // Join the compressed and non-compressed sections into full floats, for
 // each batch of float data
->>>>>>> e3f46a7c
 template <
     typename InProviderComp,
     typename InProviderNonComp,
@@ -848,9 +540,6 @@
     // ANS-decompressed exponents. For Float64, this is the BatchProvider for
     // the output of the second ANS decompression round.
     InProviderComp inProviderComp,
-<<<<<<< HEAD
-    InProviderComp inProviderCompFirstDataset, // same as inProviderComp, except for F64
-=======
 
     // For anything but Float64, this is the same as inProviderComp. For Float64,
     // this is the BatchProvider for the output of the first ANS
@@ -858,7 +547,6 @@
     InProviderComp inProviderCompFirstDataset,
 
     // BatchProvider for the non-compressed data
->>>>>>> e3f46a7c
     InProviderNonComp inProviderNonComp,
 
     // BatchProvider for the output data
@@ -866,14 +554,9 @@
 
     // Whether ANS decompression was successful, for each batch
     uint8_t* __restrict__ outSuccess,
-<<<<<<< HEAD
-    uint32_t* __restrict__ outSize,
-    uint32_t compDatasetStride) {
-=======
 
     // ANS decompression output size, for each batch
     uint32_t* __restrict__ outSize) {
->>>>>>> e3f46a7c
   using FTI = FloatTypeInfo<FT>;
   using WordT = typename FTI::WordT;
   using CompT = typename FTI::CompT;
@@ -909,11 +592,7 @@
 
   auto curNonCompIn = (const NonCompT*)(curHeaderIn + 2);
 
-<<<<<<< HEAD
-  JoinFloatImpl<FT, Threads>::join(curCompIn, curCompInFirstDataset, curNonCompIn, curSize, curOut, compDatasetStride);
-=======
   JoinFloatImpl<FT, Threads>::join(curCompIn, curCompInFirstDataset, curNonCompIn, curSize, curOut);
->>>>>>> e3f46a7c
 }
 
 // BatchProvider for the input to the ANS decompressor.
@@ -952,12 +631,9 @@
   InProvider inProvider_;
 };
 
-<<<<<<< HEAD
-=======
 // This is the BatchProvider for the second round of ANS compression for Float64.
 // The data to be decompressed is directly after the first dataset of
 // ANS-compressed data, the size of which is given by the offsets input array.
->>>>>>> e3f46a7c
 template <FloatType FT, typename InProvider>
 struct FloatANSProviderOffset {
   using FTI = FloatTypeInfo<FT>;
@@ -992,10 +668,7 @@
   uint32_t* offsets_;
 };
 
-<<<<<<< HEAD
-=======
 // Inline version of FloatANSProvider
->>>>>>> e3f46a7c
 template <FloatType FT, int N>
 struct FloatANSProviderInline {
   using FTI = FloatTypeInfo<FT>;
@@ -1214,13 +887,9 @@
   uint32_t outCapacity_[N];
 };
 
-<<<<<<< HEAD
-
-=======
 // For Float64 compression, this populates an array with the number of bytes in
 // the first ANS-compressed section. This allows us to find where the start of
 // the second ANS-compressed section is.
->>>>>>> e3f46a7c
 template <typename InProvider, FloatType FT>
 __global__ void getANSOutOffset(InProvider inProvider, 
       uint32_t* ansOutOffset, uint32_t numInBatch) {
@@ -1231,10 +900,7 @@
   }
 }
 
-<<<<<<< HEAD
-=======
 // Main method, called by GpuFloatDeompress.cu
->>>>>>> e3f46a7c
 template <typename InProvider, typename OutProvider>
 FloatDecompressStatus floatDecompressDevice(
     // used for allocating all GPU memory
@@ -1268,48 +934,6 @@
   assert(!config.ansConfig.useChecksum);
 
   // We can perform decoding in a single pass if all input data is 16 byte
-<<<<<<< HEAD
-  // aligned
-  if (false && config.is16ByteAligned) {
-//     //
-//     // Fused kernel: perform decompression in a single pass
-//     //
-
-// #define RUN_FUSED(FT)                                                     \
-//   do {                                                                    \
-//     auto inProviderANS = FloatANSProvider<FT, InProvider>(inProvider);    \
-//     auto outProviderANS =                                                 \
-//         FloatOutProvider<InProvider, OutProvider, FT, kDefaultBlockSize>( \
-//             inProvider, outProvider);                                     \
-//                                                                           \
-//     ansDecodeBatch(                                                       \
-//         res,                                                              \
-//         config.ansConfig,                                                 \
-//         numInBatch,                                                       \
-//         inProviderANS,                                                    \
-//         outProviderANS,                                                   \
-//         outSuccess_dev,                                                   \
-//         outSize_dev,                                                      \
-//         stream);                                                          \
-//   } while (false)
-
-//     switch (config.floatType) {
-//       case FloatType::kFloat16:
-//         RUN_FUSED(FloatType::kFloat16);
-//         break;
-//       case FloatType::kBFloat16:
-//         RUN_FUSED(FloatType::kBFloat16);
-//         break;
-//       case FloatType::kFloat32:
-//         RUN_FUSED(FloatType::kFloat32);
-//         break;
-//       default:
-//         CHECK(false);
-//         break;
-//     }
-
-// #undef RUN_FUSED
-=======
   // aligned. A fused kernel implementation is not possible for Float64,
   // as there are two rounds of ANS decompression.
   if (config.is16ByteAligned && config.floatType != FloatType::kFloat64) {
@@ -1350,7 +974,6 @@
     }
 
 #undef RUN_FUSED
->>>>>>> e3f46a7c
   }
 
   else {
@@ -1364,34 +987,17 @@
     // vectorization
     uint32_t maxCapacityAligned = roundUp(maxCapacity, sizeof(uint4));
 
-<<<<<<< HEAD
-    auto exp_dev = res.alloc<uint8_t>(stream, roundUp(numInBatch * maxCapacityAligned, 16) * MAX_NUM_COMP_OUTS);
-=======
     auto exp_dev = res.alloc<uint8_t>(stream, numInBatch * maxCapacityAligned * MAX_NUM_COMP_OUTS);
 
     // This is the "offset" array passed into the FloatANSProviderOffset. This will
     // be all zero, except for the second round of ANS decompression for Float64,
     // where it will contain the size of the first ANS-compressed output.
->>>>>>> e3f46a7c
     auto ansOutOffset_dev = res.alloc<uint32_t>(stream, numInBatch);
     CUDA_VERIFY(cudaMemsetAsync(
       ansOutOffset_dev.data(),
       0,
       sizeof(uint32_t) * numInBatch,
       stream));
-<<<<<<< HEAD
-uint32_t compSegment = 0;
-#define RUN_DECODE(FT, nCompSegments)                                     \
-compSegment = 0;                                                          \
-  do {                                                                    \
-      using InProviderANS = FloatANSProviderOffset<FT, InProvider>;        \
-      auto inProviderANS = InProviderANS(inProvider, ansOutOffset_dev.data());                       \
-                                                                            \
-      using OutProviderANS = BatchProviderStride;                           \
-      auto outProviderANS = OutProviderANS(                                 \
-          exp_dev.data() + compSegment * roundUp(numInBatch * maxCapacityAligned, 16), maxCapacityAligned, maxCapacityAligned);          \
-      auto outProviderANSFirstSegment = OutProviderANS(exp_dev.data(), maxCapacityAligned, maxCapacityAligned); \
-=======
 
 uint32_t compSegment = 0;
 #define RUN_DECODE(FT, nCompSegments)                                       \
@@ -1407,7 +1013,6 @@
           maxCapacityAligned, maxCapacityAligned);                          \
       auto outProviderANSFirstSegment = OutProviderANS(exp_dev.data(),      \
                                    maxCapacityAligned, maxCapacityAligned); \
->>>>>>> e3f46a7c
       ansDecodeBatch(                                                       \
           res,                                                              \
           config.ansConfig,                                                 \
@@ -1446,12 +1051,7 @@
               inProvider,                                                   \
               outProvider,                                                  \
               outSuccess_dev,                                               \
-<<<<<<< HEAD
-              outSize_dev,                                                  \
-              roundUp(numInBatch * maxCapacityAligned, 16));                \
-=======
               outSize_dev);                                                 \
->>>>>>> e3f46a7c
     }                                                                       \
   } while(++compSegment < nCompSegments);                                   \
 
